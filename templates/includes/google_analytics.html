{% if config.GOOGLE_ANALYTICS_ACCOUNT != '0' %}
{% set GA_FILE = 'analytics_debug' if settings.TEMPLATE_DEBUG else 'analytics' %}
<script type="text/javascript">

    (function(i,s,o,g,r,a,m){i['GoogleAnalyticsObject']=r;i[r]=i[r]||function(){
    (i[r].q=i[r].q||[]).push(arguments)},i[r].l=1*new Date();a=s.createElement(o),
    m=s.getElementsByTagName(o)[0];a.async=1;a.src=g;m.parentNode.insertBefore(a,m)
    })(window,document,'script','//www.google-analytics.com/{{ GA_FILE }}.js','ga');

    ga('create', 'UA-36116321-5', 'mozilla.org');
    {% if request.user.is_authenticated() %}
        ga('set', 'Signed-In', 'Yes');

        {% if request.user.get_profile().beta_tester %}
            ga('set', 'Beta Tester', 'Yes');
        {% endif %}
    {% endif %}

<<<<<<< HEAD

    {% if waffle.flag('search_doc_navigator') %}
    	ga('set', 'docs navigator', 'Yes');
    {% endif %}

=======
>>>>>>> da33df50
    {% if waffle.flag('top_contributors') %}
        ga('set', 'top contributors', 'Yes');
    {% endif %}

    (function() {
        // http://cfsimplicity.com/61/removing-analytics-clutter-from-campaign-urls
        var win = window;
        var removeUtms = function(){
            var location = win.location;
            if (location.hash.indexOf('utm') != -1) {
                var anchor = location.hash.match(/#(?!utm)[^&]+/);
                anchor = anchor ? anchor[0] : '';
                if(!anchor && win.history.replaceState){
                    history.replaceState({}, '', location.pathname + location.search);
                } else {
                    location.hash = anchor;
                }
            }
        };

        ga('send', 'pageview', removeUtms(win.location + ''));
    })();
</script>
{% endif %}<|MERGE_RESOLUTION|>--- conflicted
+++ resolved
@@ -16,14 +16,6 @@
         {% endif %}
     {% endif %}
 
-<<<<<<< HEAD
-
-    {% if waffle.flag('search_doc_navigator') %}
-    	ga('set', 'docs navigator', 'Yes');
-    {% endif %}
-
-=======
->>>>>>> da33df50
     {% if waffle.flag('top_contributors') %}
         ga('set', 'top contributors', 'Yes');
     {% endif %}
