# -*- coding: utf-8 -*-
from os.path import dirname
import logging

from urllib2 import Request
from requests.models import Response
import re

import mock
from nose import SkipTest
from nose.plugins.attrib import attr
from nose.tools import eq_

from test_utils import TestCase

import commonware

from django.conf import settings

from dekicompat.backends import DekiUser, DekiUserBackend

from devmo.models import UserProfile

<<<<<<< HEAD

=======
>>>>>>> 0d93697b
log = commonware.log.getLogger('mdn.dekicompat')

APP_DIR = dirname(__file__)
# Need to make test account fixture XML filename relative to this file, since
# working dir of running tests is not always the same.
TESTACCOUNT_FIXTURE_XML = ('%s/fixtures/testaccount.xml' % APP_DIR)


APP_DIR = dirname(__file__)
# Need to make test account fixture XML filename relative to this file, since
# working dir of running tests is not always the same.
TESTACCOUNT_FIXTURE_XML = ('%s/fixtures/testaccount.xml' % APP_DIR)


def mockdekiauth(test):
    @mock.patch('requests.post')
    def test_new(self, mock_post):
        resp = Response()
        resp.status_code = 200
        resp.content = "authtoken_value"
        mock_post.return_value = resp
        test(self)
    return test_new


def mock_post_mindtouch_user(test):
    if settings.DEKIWIKI_MOCK:
        @mock.patch('dekicompat.backends.DekiUserBackend.post_mindtouch_user')
        def test_new(self, post_mindtouch_user):
            testaccount_fixture = open(TESTACCOUNT_FIXTURE_XML)
            user_info = DekiUser.parse_user_info(testaccount_fixture.read())
            post_mindtouch_user.return_value = user_info
<<<<<<< HEAD
            test(self)
        return test_new
    else:
        return test


def mock_put_mindtouch_user(test):
    if settings.DEKIWIKI_MOCK:
        @mock.patch('dekicompat.backends.DekiUserBackend.put_mindtouch_user')
        def test_new(self, put_mindtouch_user):
            testaccount_fixture = open(TESTACCOUNT_FIXTURE_XML)
            user_info = DekiUser.parse_user_info(testaccount_fixture.read())
            put_mindtouch_user.return_value = user_info
            test(self)
        return test_new
    else:
        return test


def mock_get_deki_user(test):
    if settings.DEKIWIKI_MOCK:
        @mock.patch('dekicompat.backends.DekiUserBackend.get_deki_user')
        def test_new(self, get_deki_user):
            testaccount_fixture = open(TESTACCOUNT_FIXTURE_XML)
            user_info = DekiUser.parse_user_info(testaccount_fixture.read())
            get_deki_user.return_value = user_info
=======
>>>>>>> 0d93697b
            test(self)
        return test_new
    else:
        return test


<<<<<<< HEAD
def mock_get_deki_user_by_email(test):
    if settings.DEKIWIKI_MOCK:
        @mock.patch('dekicompat.backends.DekiUserBackend.get_deki_user_by_email')
        def test_new(self, get_deki_user_by_email):
            testaccount_fixture = open(TESTACCOUNT_FIXTURE_XML)
            user_info = DekiUser.parse_user_info(testaccount_fixture.read())
            get_deki_user_by_email.return_value = user_info
            test(self)
        return test_new
    else:
        return test


def mock_missing_get_deki_user(test):
    if settings.DEKIWIKI_MOCK:
        @mock.patch('dekicompat.backends.DekiUserBackend.get_deki_user')
        def test_new(self, get_deki_user):
            get_deki_user.return_value = None
=======
def mock_get_deki_user(test):
    if settings.DEKIWIKI_MOCK:
        @mock.patch('dekicompat.backends.DekiUserBackend.get_deki_user')
        def test_new(self, get_deki_user):
            testaccount_fixture = open(TESTACCOUNT_FIXTURE_XML)
            user_info = DekiUser.parse_user_info(testaccount_fixture.read())
            get_deki_user.return_value = user_info
>>>>>>> 0d93697b
            test(self)
        return test_new
    else:
        return test

<<<<<<< HEAD

def mock_mindtouch_login(test):
    if settings.DEKIWIKI_MOCK:
        @mock.patch('dekicompat.backends.DekiUserBackend.mindtouch_login')
        def test_new(self, mindtouch_login):
            mindtouch_login.return_value = 'fakeauthtoken'
=======
def mock_get_deki_user_by_email(test):
    if settings.DEKIWIKI_MOCK:
        @mock.patch('dekicompat.backends.DekiUserBackend.get_deki_user_by_email')
        def test_new(self, get_deki_user_by_email):
            testaccount_fixture = open(TESTACCOUNT_FIXTURE_XML)
            user_info = DekiUser.parse_user_info(testaccount_fixture.read())
            get_deki_user_by_email.return_value = user_info
>>>>>>> 0d93697b
            test(self)
        return test_new
    else:
        return test
<<<<<<< HEAD
    
=======
>>>>>>> 0d93697b

class DekiCompatTestCase(TestCase):
    fixtures = ['test_users.json']
    # Don't use settings.DEKIWIKI_ENDPOINT tests always point at stage...
    stage_endpoint = 'http://developer-stage9.mozilla.org'
    auth_url = "%s/@api/deki/users/authenticate" % stage_endpoint
    username = 'test6'
    password = 'password'

    def setUp(self):
        self.authtoken_re = re.compile("\d+_\d+_[0-9A-Fa-f]+")

    def test_anonymous_request(self):
        "User doesn't have a deki authtoken Cookie."
        c = self.client
        r = c.get('/en-US/')

        user = r.context['request'].user
        self.assertEquals(True, user.is_anonymous())

    @mockdekiauth
    def test_good_mindtouch_login(self):
        authtoken = DekiUserBackend.mindtouch_login('user', 'pass')
        eq_('authtoken_value', authtoken)

    def test_unicode_mindtouch_login(self):
        raise SkipTest()
        u_str = u'\xe5\xe5\xee\xe9\xf8\xe7\u6709\u52b9'
        authtoken = DekiUserBackend.mindtouch_login('user', u_str)
        eq_('authtoken_value', authtoken)<|MERGE_RESOLUTION|>--- conflicted
+++ resolved
@@ -21,17 +21,8 @@
 
 from devmo.models import UserProfile
 
-<<<<<<< HEAD
 
-=======
->>>>>>> 0d93697b
 log = commonware.log.getLogger('mdn.dekicompat')
-
-APP_DIR = dirname(__file__)
-# Need to make test account fixture XML filename relative to this file, since
-# working dir of running tests is not always the same.
-TESTACCOUNT_FIXTURE_XML = ('%s/fixtures/testaccount.xml' % APP_DIR)
-
 
 APP_DIR = dirname(__file__)
 # Need to make test account fixture XML filename relative to this file, since
@@ -57,7 +48,6 @@
             testaccount_fixture = open(TESTACCOUNT_FIXTURE_XML)
             user_info = DekiUser.parse_user_info(testaccount_fixture.read())
             post_mindtouch_user.return_value = user_info
-<<<<<<< HEAD
             test(self)
         return test_new
     else:
@@ -84,15 +74,12 @@
             testaccount_fixture = open(TESTACCOUNT_FIXTURE_XML)
             user_info = DekiUser.parse_user_info(testaccount_fixture.read())
             get_deki_user.return_value = user_info
-=======
->>>>>>> 0d93697b
             test(self)
         return test_new
     else:
         return test
 
 
-<<<<<<< HEAD
 def mock_get_deki_user_by_email(test):
     if settings.DEKIWIKI_MOCK:
         @mock.patch('dekicompat.backends.DekiUserBackend.get_deki_user_by_email')
@@ -111,44 +98,22 @@
         @mock.patch('dekicompat.backends.DekiUserBackend.get_deki_user')
         def test_new(self, get_deki_user):
             get_deki_user.return_value = None
-=======
-def mock_get_deki_user(test):
-    if settings.DEKIWIKI_MOCK:
-        @mock.patch('dekicompat.backends.DekiUserBackend.get_deki_user')
-        def test_new(self, get_deki_user):
-            testaccount_fixture = open(TESTACCOUNT_FIXTURE_XML)
-            user_info = DekiUser.parse_user_info(testaccount_fixture.read())
-            get_deki_user.return_value = user_info
->>>>>>> 0d93697b
             test(self)
         return test_new
     else:
         return test
 
-<<<<<<< HEAD
 
 def mock_mindtouch_login(test):
     if settings.DEKIWIKI_MOCK:
         @mock.patch('dekicompat.backends.DekiUserBackend.mindtouch_login')
         def test_new(self, mindtouch_login):
             mindtouch_login.return_value = 'fakeauthtoken'
-=======
-def mock_get_deki_user_by_email(test):
-    if settings.DEKIWIKI_MOCK:
-        @mock.patch('dekicompat.backends.DekiUserBackend.get_deki_user_by_email')
-        def test_new(self, get_deki_user_by_email):
-            testaccount_fixture = open(TESTACCOUNT_FIXTURE_XML)
-            user_info = DekiUser.parse_user_info(testaccount_fixture.read())
-            get_deki_user_by_email.return_value = user_info
->>>>>>> 0d93697b
             test(self)
         return test_new
     else:
         return test
-<<<<<<< HEAD
     
-=======
->>>>>>> 0d93697b
 
 class DekiCompatTestCase(TestCase):
     fixtures = ['test_users.json']
