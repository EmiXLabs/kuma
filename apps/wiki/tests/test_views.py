--- conflicted
+++ resolved
@@ -1686,8 +1686,6 @@
                     break
             eq_(True, found)
 
-
-<<<<<<< HEAD
 class DeferredRenderingViewTests(TestCaseBase):
     """Tests for the deferred rendering system and interaction with views"""
 
@@ -1801,7 +1799,7 @@
         eq_(302, resp.status_code)
 
         ok_(mock_document_schedule_rendering.called)
-=======
+
 class AttachmentTests(TestCaseBase):
     fixtures = ['test_users.json']
 
@@ -1840,6 +1838,4 @@
                                             'filename': f['filename']})
             resp = self.client.get(mindtouch_url)
             eq_(301, resp.status_code)
-            ok_(a.get_absolute_url() in resp['Location'])
-        
->>>>>>> 4c748a33
+            ok_(a.get_absolute_url() in resp['Location'])